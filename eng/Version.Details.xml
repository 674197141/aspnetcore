<?xml version="1.0" encoding="utf-8"?>
<!--

  This file is used by automation to update Versions.props and may be used for other purposes, such as
  static analysis to determine the repo dependency graph.  It should only be modified manually when adding
  or removing dependencies. Updating versions should be done using the `darc` command line tool.

  See https://github.com/dotnet/arcade/blob/master/Documentation/Darc.md for instructions on using darc.
-->
<Dependencies>
  <ProductDependencies>
    <Dependency Name="Microsoft.AspNetCore.Blazor.Mono" Version="3.1.0-preview4.19578.1">
      <Uri>https://github.com/aspnet/Blazor</Uri>
      <Sha>9ff01af4257317a90b64959fe1c87aef3da4a36f</Sha>
    </Dependency>
    <Dependency Name="Microsoft.AspNetCore.Razor.Language" Version="3.1.0-rtm.19573.1">
      <Uri>https://github.com/aspnet/AspNetCore-Tooling</Uri>
      <Sha>abd3c17b317dbe455b18a4f5937c43e0fc7a2944</Sha>
    </Dependency>
    <Dependency Name="Microsoft.AspNetCore.Mvc.Razor.Extensions" Version="3.1.0-rtm.19573.1">
      <Uri>https://github.com/aspnet/AspNetCore-Tooling</Uri>
      <Sha>abd3c17b317dbe455b18a4f5937c43e0fc7a2944</Sha>
    </Dependency>
    <Dependency Name="Microsoft.CodeAnalysis.Razor" Version="3.1.0-rtm.19573.1">
      <Uri>https://github.com/aspnet/AspNetCore-Tooling</Uri>
      <Sha>abd3c17b317dbe455b18a4f5937c43e0fc7a2944</Sha>
    </Dependency>
    <Dependency Name="Microsoft.NET.Sdk.Razor" Version="3.1.0-rtm.19573.1">
      <Uri>https://github.com/aspnet/AspNetCore-Tooling</Uri>
      <Sha>abd3c17b317dbe455b18a4f5937c43e0fc7a2944</Sha>
    </Dependency>
    <Dependency Name="dotnet-ef" Version="3.1.0" Pinned="true">
      <Uri>https://github.com/aspnet/EntityFrameworkCore</Uri>
      <Sha>82c6ea483d3a17393dad5986df9a8eef89ddcd07</Sha>
    </Dependency>
    <Dependency Name="Microsoft.EntityFrameworkCore.InMemory" Version="3.1.0" Pinned="true">
      <Uri>https://github.com/aspnet/EntityFrameworkCore</Uri>
      <Sha>82c6ea483d3a17393dad5986df9a8eef89ddcd07</Sha>
    </Dependency>
    <Dependency Name="Microsoft.EntityFrameworkCore.Relational" Version="3.1.0" Pinned="true">
      <Uri>https://github.com/aspnet/EntityFrameworkCore</Uri>
      <Sha>82c6ea483d3a17393dad5986df9a8eef89ddcd07</Sha>
    </Dependency>
    <Dependency Name="Microsoft.EntityFrameworkCore.Sqlite" Version="3.1.0" Pinned="true">
      <Uri>https://github.com/aspnet/EntityFrameworkCore</Uri>
      <Sha>82c6ea483d3a17393dad5986df9a8eef89ddcd07</Sha>
    </Dependency>
    <Dependency Name="Microsoft.EntityFrameworkCore.SqlServer" Version="3.1.0" Pinned="true">
      <Uri>https://github.com/aspnet/EntityFrameworkCore</Uri>
      <Sha>82c6ea483d3a17393dad5986df9a8eef89ddcd07</Sha>
    </Dependency>
    <Dependency Name="Microsoft.EntityFrameworkCore.Tools" Version="3.1.0" Pinned="true">
      <Uri>https://github.com/aspnet/EntityFrameworkCore</Uri>
      <Sha>82c6ea483d3a17393dad5986df9a8eef89ddcd07</Sha>
    </Dependency>
    <Dependency Name="Microsoft.EntityFrameworkCore" Version="3.1.0" Pinned="true">
      <Uri>https://github.com/aspnet/EntityFrameworkCore</Uri>
      <Sha>82c6ea483d3a17393dad5986df9a8eef89ddcd07</Sha>
    </Dependency>
    <Dependency Name="Microsoft.AspNetCore.Analyzer.Testing" Version="3.1.0-rtm.19572.8" CoherentParentDependency="Microsoft.EntityFrameworkCore">
      <Uri>https://github.com/aspnet/Extensions</Uri>
      <Sha>1c5c7777ea9a19d54ab67ec1521665c99460efc5</Sha>
    </Dependency>
    <Dependency Name="Microsoft.AspNetCore.BenchmarkRunner.Sources" Version="3.1.0-rtm.19572.8" CoherentParentDependency="Microsoft.EntityFrameworkCore">
      <Uri>https://github.com/aspnet/Extensions</Uri>
      <Sha>1c5c7777ea9a19d54ab67ec1521665c99460efc5</Sha>
    </Dependency>
    <Dependency Name="Microsoft.Extensions.ActivatorUtilities.Sources" Version="3.1.0-rtm.19572.8" CoherentParentDependency="Microsoft.EntityFrameworkCore">
      <Uri>https://github.com/aspnet/Extensions</Uri>
      <Sha>1c5c7777ea9a19d54ab67ec1521665c99460efc5</Sha>
    </Dependency>
    <Dependency Name="Microsoft.Extensions.Caching.Abstractions" Version="3.1.0" CoherentParentDependency="Microsoft.EntityFrameworkCore" Pinned="true">
      <Uri>https://github.com/aspnet/Extensions</Uri>
      <Sha>1c5c7777ea9a19d54ab67ec1521665c99460efc5</Sha>
    </Dependency>
    <Dependency Name="Microsoft.Extensions.Caching.Memory" Version="3.1.0" CoherentParentDependency="Microsoft.EntityFrameworkCore" Pinned="true">
      <Uri>https://github.com/aspnet/Extensions</Uri>
      <Sha>1c5c7777ea9a19d54ab67ec1521665c99460efc5</Sha>
    </Dependency>
    <Dependency Name="Microsoft.Extensions.Caching.SqlServer" Version="3.1.0" CoherentParentDependency="Microsoft.EntityFrameworkCore" Pinned="true">
      <Uri>https://github.com/aspnet/Extensions</Uri>
      <Sha>1c5c7777ea9a19d54ab67ec1521665c99460efc5</Sha>
    </Dependency>
    <Dependency Name="Microsoft.Extensions.Caching.StackExchangeRedis" Version="3.1.0" CoherentParentDependency="Microsoft.EntityFrameworkCore" Pinned="true">
      <Uri>https://github.com/aspnet/Extensions</Uri>
      <Sha>1c5c7777ea9a19d54ab67ec1521665c99460efc5</Sha>
    </Dependency>
    <Dependency Name="Microsoft.Extensions.CommandLineUtils.Sources" Version="3.1.0-rtm.19572.8" CoherentParentDependency="Microsoft.EntityFrameworkCore">
      <Uri>https://github.com/aspnet/Extensions</Uri>
      <Sha>1c5c7777ea9a19d54ab67ec1521665c99460efc5</Sha>
    </Dependency>
    <Dependency Name="Microsoft.Extensions.Configuration.Abstractions" Version="3.1.0" CoherentParentDependency="Microsoft.EntityFrameworkCore" Pinned="true">
      <Uri>https://github.com/aspnet/Extensions</Uri>
      <Sha>1c5c7777ea9a19d54ab67ec1521665c99460efc5</Sha>
    </Dependency>
    <Dependency Name="Microsoft.Extensions.Configuration.AzureKeyVault" Version="3.1.0" CoherentParentDependency="Microsoft.EntityFrameworkCore" Pinned="true">
      <Uri>https://github.com/aspnet/Extensions</Uri>
      <Sha>1c5c7777ea9a19d54ab67ec1521665c99460efc5</Sha>
    </Dependency>
    <Dependency Name="Microsoft.Extensions.Configuration.Binder" Version="3.1.0" CoherentParentDependency="Microsoft.EntityFrameworkCore" Pinned="true">
      <Uri>https://github.com/aspnet/Extensions</Uri>
      <Sha>1c5c7777ea9a19d54ab67ec1521665c99460efc5</Sha>
    </Dependency>
    <Dependency Name="Microsoft.Extensions.Configuration.CommandLine" Version="3.1.0" CoherentParentDependency="Microsoft.EntityFrameworkCore" Pinned="true">
      <Uri>https://github.com/aspnet/Extensions</Uri>
      <Sha>1c5c7777ea9a19d54ab67ec1521665c99460efc5</Sha>
    </Dependency>
    <Dependency Name="Microsoft.Extensions.Configuration.EnvironmentVariables" Version="3.1.0" CoherentParentDependency="Microsoft.EntityFrameworkCore" Pinned="true">
      <Uri>https://github.com/aspnet/Extensions</Uri>
      <Sha>1c5c7777ea9a19d54ab67ec1521665c99460efc5</Sha>
    </Dependency>
    <Dependency Name="Microsoft.Extensions.Configuration.FileExtensions" Version="3.1.0" CoherentParentDependency="Microsoft.EntityFrameworkCore" Pinned="true">
      <Uri>https://github.com/aspnet/Extensions</Uri>
      <Sha>1c5c7777ea9a19d54ab67ec1521665c99460efc5</Sha>
    </Dependency>
    <Dependency Name="Microsoft.Extensions.Configuration.Ini" Version="3.1.0" CoherentParentDependency="Microsoft.EntityFrameworkCore" Pinned="true">
      <Uri>https://github.com/aspnet/Extensions</Uri>
      <Sha>1c5c7777ea9a19d54ab67ec1521665c99460efc5</Sha>
    </Dependency>
    <Dependency Name="Microsoft.Extensions.Configuration.Json" Version="3.1.0" CoherentParentDependency="Microsoft.EntityFrameworkCore" Pinned="true">
      <Uri>https://github.com/aspnet/Extensions</Uri>
      <Sha>1c5c7777ea9a19d54ab67ec1521665c99460efc5</Sha>
    </Dependency>
    <Dependency Name="Microsoft.Extensions.Configuration.KeyPerFile" Version="3.1.0" CoherentParentDependency="Microsoft.EntityFrameworkCore" Pinned="true">
      <Uri>https://github.com/aspnet/Extensions</Uri>
      <Sha>1c5c7777ea9a19d54ab67ec1521665c99460efc5</Sha>
    </Dependency>
    <Dependency Name="Microsoft.Extensions.Configuration.UserSecrets" Version="3.1.0" CoherentParentDependency="Microsoft.EntityFrameworkCore" Pinned="true">
      <Uri>https://github.com/aspnet/Extensions</Uri>
      <Sha>1c5c7777ea9a19d54ab67ec1521665c99460efc5</Sha>
    </Dependency>
    <Dependency Name="Microsoft.Extensions.Configuration.Xml" Version="3.1.0" CoherentParentDependency="Microsoft.EntityFrameworkCore" Pinned="true">
      <Uri>https://github.com/aspnet/Extensions</Uri>
      <Sha>1c5c7777ea9a19d54ab67ec1521665c99460efc5</Sha>
    </Dependency>
    <Dependency Name="Microsoft.Extensions.Configuration" Version="3.1.0" CoherentParentDependency="Microsoft.EntityFrameworkCore" Pinned="true">
      <Uri>https://github.com/aspnet/Extensions</Uri>
      <Sha>1c5c7777ea9a19d54ab67ec1521665c99460efc5</Sha>
    </Dependency>
    <Dependency Name="Microsoft.Extensions.DependencyInjection.Abstractions" Version="3.1.0" CoherentParentDependency="Microsoft.EntityFrameworkCore" Pinned="true">
      <Uri>https://github.com/aspnet/Extensions</Uri>
      <Sha>1c5c7777ea9a19d54ab67ec1521665c99460efc5</Sha>
    </Dependency>
    <Dependency Name="Microsoft.Extensions.DependencyInjection" Version="3.1.0" CoherentParentDependency="Microsoft.EntityFrameworkCore" Pinned="true">
      <Uri>https://github.com/aspnet/Extensions</Uri>
      <Sha>1c5c7777ea9a19d54ab67ec1521665c99460efc5</Sha>
    </Dependency>
    <Dependency Name="Microsoft.Extensions.DiagnosticAdapter" Version="3.1.0" CoherentParentDependency="Microsoft.EntityFrameworkCore" Pinned="true">
      <Uri>https://github.com/aspnet/Extensions</Uri>
      <Sha>1c5c7777ea9a19d54ab67ec1521665c99460efc5</Sha>
    </Dependency>
    <Dependency Name="Microsoft.Extensions.Diagnostics.HealthChecks.Abstractions" Version="3.1.0" CoherentParentDependency="Microsoft.EntityFrameworkCore" Pinned="true">
      <Uri>https://github.com/aspnet/Extensions</Uri>
      <Sha>1c5c7777ea9a19d54ab67ec1521665c99460efc5</Sha>
    </Dependency>
    <Dependency Name="Microsoft.Extensions.Diagnostics.HealthChecks" Version="3.1.0" CoherentParentDependency="Microsoft.EntityFrameworkCore" Pinned="true">
      <Uri>https://github.com/aspnet/Extensions</Uri>
      <Sha>1c5c7777ea9a19d54ab67ec1521665c99460efc5</Sha>
    </Dependency>
    <Dependency Name="Microsoft.Extensions.FileProviders.Abstractions" Version="3.1.0" CoherentParentDependency="Microsoft.EntityFrameworkCore" Pinned="true">
      <Uri>https://github.com/aspnet/Extensions</Uri>
      <Sha>1c5c7777ea9a19d54ab67ec1521665c99460efc5</Sha>
    </Dependency>
    <Dependency Name="Microsoft.Extensions.FileProviders.Composite" Version="3.1.0" CoherentParentDependency="Microsoft.EntityFrameworkCore" Pinned="true">
      <Uri>https://github.com/aspnet/Extensions</Uri>
      <Sha>1c5c7777ea9a19d54ab67ec1521665c99460efc5</Sha>
    </Dependency>
    <Dependency Name="Microsoft.Extensions.FileProviders.Embedded" Version="3.1.0" CoherentParentDependency="Microsoft.EntityFrameworkCore" Pinned="true">
      <Uri>https://github.com/aspnet/Extensions</Uri>
      <Sha>1c5c7777ea9a19d54ab67ec1521665c99460efc5</Sha>
    </Dependency>
    <Dependency Name="Microsoft.Extensions.FileProviders.Physical" Version="3.1.0" CoherentParentDependency="Microsoft.EntityFrameworkCore" Pinned="true">
      <Uri>https://github.com/aspnet/Extensions</Uri>
      <Sha>1c5c7777ea9a19d54ab67ec1521665c99460efc5</Sha>
    </Dependency>
    <Dependency Name="Microsoft.Extensions.FileSystemGlobbing" Version="3.1.0" CoherentParentDependency="Microsoft.EntityFrameworkCore" Pinned="true">
      <Uri>https://github.com/aspnet/Extensions</Uri>
      <Sha>1c5c7777ea9a19d54ab67ec1521665c99460efc5</Sha>
    </Dependency>
    <Dependency Name="Microsoft.Extensions.HashCodeCombiner.Sources" Version="3.1.0-rtm.19572.8" CoherentParentDependency="Microsoft.EntityFrameworkCore">
      <Uri>https://github.com/aspnet/Extensions</Uri>
      <Sha>1c5c7777ea9a19d54ab67ec1521665c99460efc5</Sha>
    </Dependency>
    <Dependency Name="Microsoft.Extensions.Hosting.Abstractions" Version="3.1.0" CoherentParentDependency="Microsoft.EntityFrameworkCore" Pinned="true">
      <Uri>https://github.com/aspnet/Extensions</Uri>
      <Sha>1c5c7777ea9a19d54ab67ec1521665c99460efc5</Sha>
    </Dependency>
    <Dependency Name="Microsoft.Extensions.Hosting" Version="3.1.0" CoherentParentDependency="Microsoft.EntityFrameworkCore" Pinned="true">
      <Uri>https://github.com/aspnet/Extensions</Uri>
      <Sha>1c5c7777ea9a19d54ab67ec1521665c99460efc5</Sha>
    </Dependency>
    <Dependency Name="Microsoft.Extensions.HostFactoryResolver.Sources" Version="3.1.0-rtm.19572.8" CoherentParentDependency="Microsoft.EntityFrameworkCore">
      <Uri>https://github.com/aspnet/Extensions</Uri>
      <Sha>1c5c7777ea9a19d54ab67ec1521665c99460efc5</Sha>
    </Dependency>
    <Dependency Name="Microsoft.Extensions.Http" Version="3.1.0" CoherentParentDependency="Microsoft.EntityFrameworkCore" Pinned="true">
      <Uri>https://github.com/aspnet/Extensions</Uri>
      <Sha>1c5c7777ea9a19d54ab67ec1521665c99460efc5</Sha>
    </Dependency>
    <Dependency Name="Microsoft.Extensions.Localization.Abstractions" Version="3.1.0" CoherentParentDependency="Microsoft.EntityFrameworkCore" Pinned="true">
      <Uri>https://github.com/aspnet/Extensions</Uri>
      <Sha>1c5c7777ea9a19d54ab67ec1521665c99460efc5</Sha>
    </Dependency>
    <Dependency Name="Microsoft.Extensions.Localization" Version="3.1.0" CoherentParentDependency="Microsoft.EntityFrameworkCore" Pinned="true">
      <Uri>https://github.com/aspnet/Extensions</Uri>
      <Sha>1c5c7777ea9a19d54ab67ec1521665c99460efc5</Sha>
    </Dependency>
    <Dependency Name="Microsoft.Extensions.Logging.Abstractions" Version="3.1.0" CoherentParentDependency="Microsoft.EntityFrameworkCore" Pinned="true">
      <Uri>https://github.com/aspnet/Extensions</Uri>
      <Sha>1c5c7777ea9a19d54ab67ec1521665c99460efc5</Sha>
    </Dependency>
    <Dependency Name="Microsoft.Extensions.Logging.AzureAppServices" Version="3.1.0" CoherentParentDependency="Microsoft.EntityFrameworkCore" Pinned="true">
      <Uri>https://github.com/aspnet/Extensions</Uri>
      <Sha>1c5c7777ea9a19d54ab67ec1521665c99460efc5</Sha>
    </Dependency>
    <Dependency Name="Microsoft.Extensions.Logging.Configuration" Version="3.1.0" CoherentParentDependency="Microsoft.EntityFrameworkCore" Pinned="true">
      <Uri>https://github.com/aspnet/Extensions</Uri>
      <Sha>1c5c7777ea9a19d54ab67ec1521665c99460efc5</Sha>
    </Dependency>
    <Dependency Name="Microsoft.Extensions.Logging.Console" Version="3.1.0" CoherentParentDependency="Microsoft.EntityFrameworkCore" Pinned="true">
      <Uri>https://github.com/aspnet/Extensions</Uri>
      <Sha>1c5c7777ea9a19d54ab67ec1521665c99460efc5</Sha>
    </Dependency>
    <Dependency Name="Microsoft.Extensions.Logging.Debug" Version="3.1.0" CoherentParentDependency="Microsoft.EntityFrameworkCore" Pinned="true">
      <Uri>https://github.com/aspnet/Extensions</Uri>
      <Sha>1c5c7777ea9a19d54ab67ec1521665c99460efc5</Sha>
    </Dependency>
    <Dependency Name="Microsoft.Extensions.Logging.EventSource" Version="3.1.0" CoherentParentDependency="Microsoft.EntityFrameworkCore" Pinned="true">
      <Uri>https://github.com/aspnet/Extensions</Uri>
      <Sha>1c5c7777ea9a19d54ab67ec1521665c99460efc5</Sha>
    </Dependency>
    <Dependency Name="Microsoft.Extensions.Logging.EventLog" Version="3.1.0" CoherentParentDependency="Microsoft.EntityFrameworkCore" Pinned="true">
      <Uri>https://github.com/aspnet/Extensions</Uri>
      <Sha>1c5c7777ea9a19d54ab67ec1521665c99460efc5</Sha>
    </Dependency>
    <Dependency Name="Microsoft.Extensions.Logging.TraceSource" Version="3.1.0" CoherentParentDependency="Microsoft.EntityFrameworkCore" Pinned="true">
      <Uri>https://github.com/aspnet/Extensions</Uri>
      <Sha>1c5c7777ea9a19d54ab67ec1521665c99460efc5</Sha>
    </Dependency>
    <Dependency Name="Microsoft.Extensions.Logging.Testing" Version="3.1.0-rtm.19572.8" CoherentParentDependency="Microsoft.EntityFrameworkCore">
      <Uri>https://github.com/aspnet/Extensions</Uri>
      <Sha>1c5c7777ea9a19d54ab67ec1521665c99460efc5</Sha>
    </Dependency>
    <Dependency Name="Microsoft.Extensions.Logging" Version="3.1.0" CoherentParentDependency="Microsoft.EntityFrameworkCore" Pinned="true">
      <Uri>https://github.com/aspnet/Extensions</Uri>
      <Sha>1c5c7777ea9a19d54ab67ec1521665c99460efc5</Sha>
    </Dependency>
    <Dependency Name="Microsoft.Extensions.ObjectPool" Version="3.1.0" CoherentParentDependency="Microsoft.EntityFrameworkCore" Pinned="true">
      <Uri>https://github.com/aspnet/Extensions</Uri>
      <Sha>1c5c7777ea9a19d54ab67ec1521665c99460efc5</Sha>
    </Dependency>
    <Dependency Name="Microsoft.Extensions.Options.ConfigurationExtensions" Version="3.1.0" CoherentParentDependency="Microsoft.EntityFrameworkCore" Pinned="true">
      <Uri>https://github.com/aspnet/Extensions</Uri>
      <Sha>1c5c7777ea9a19d54ab67ec1521665c99460efc5</Sha>
    </Dependency>
    <Dependency Name="Microsoft.Extensions.Options.DataAnnotations" Version="3.1.0" CoherentParentDependency="Microsoft.EntityFrameworkCore" Pinned="true">
      <Uri>https://github.com/aspnet/Extensions</Uri>
      <Sha>1c5c7777ea9a19d54ab67ec1521665c99460efc5</Sha>
    </Dependency>
    <Dependency Name="Microsoft.Extensions.Options" Version="3.1.0" CoherentParentDependency="Microsoft.EntityFrameworkCore" Pinned="true">
      <Uri>https://github.com/aspnet/Extensions</Uri>
      <Sha>1c5c7777ea9a19d54ab67ec1521665c99460efc5</Sha>
    </Dependency>
    <Dependency Name="Microsoft.Extensions.ParameterDefaultValue.Sources" Version="3.1.0-rtm.19572.8" CoherentParentDependency="Microsoft.EntityFrameworkCore">
      <Uri>https://github.com/aspnet/Extensions</Uri>
      <Sha>1c5c7777ea9a19d54ab67ec1521665c99460efc5</Sha>
    </Dependency>
    <Dependency Name="Microsoft.Extensions.Primitives" Version="3.1.0" CoherentParentDependency="Microsoft.EntityFrameworkCore" Pinned="true">
      <Uri>https://github.com/aspnet/Extensions</Uri>
      <Sha>1c5c7777ea9a19d54ab67ec1521665c99460efc5</Sha>
    </Dependency>
    <Dependency Name="Microsoft.Extensions.TypeNameHelper.Sources" Version="3.1.0-rtm.19572.8" CoherentParentDependency="Microsoft.EntityFrameworkCore">
      <Uri>https://github.com/aspnet/Extensions</Uri>
      <Sha>1c5c7777ea9a19d54ab67ec1521665c99460efc5</Sha>
    </Dependency>
    <Dependency Name="Microsoft.Extensions.ValueStopwatch.Sources" Version="3.1.0-rtm.19572.8" CoherentParentDependency="Microsoft.EntityFrameworkCore">
      <Uri>https://github.com/aspnet/Extensions</Uri>
      <Sha>1c5c7777ea9a19d54ab67ec1521665c99460efc5</Sha>
    </Dependency>
    <Dependency Name="Microsoft.Extensions.WebEncoders" Version="3.1.0" CoherentParentDependency="Microsoft.EntityFrameworkCore" Pinned="true">
      <Uri>https://github.com/aspnet/Extensions</Uri>
      <Sha>1c5c7777ea9a19d54ab67ec1521665c99460efc5</Sha>
    </Dependency>
    <Dependency Name="Microsoft.Internal.Extensions.Refs" Version="3.1.0-rtm.19572.8" CoherentParentDependency="Microsoft.EntityFrameworkCore">
      <Uri>https://github.com/aspnet/Extensions</Uri>
      <Sha>1c5c7777ea9a19d54ab67ec1521665c99460efc5</Sha>
    </Dependency>
    <Dependency Name="Microsoft.JSInterop" Version="3.1.0" CoherentParentDependency="Microsoft.EntityFrameworkCore" Pinned="true">
      <Uri>https://github.com/aspnet/Extensions</Uri>
      <Sha>1c5c7777ea9a19d54ab67ec1521665c99460efc5</Sha>
    </Dependency>
    <Dependency Name="Mono.WebAssembly.Interop" Version="3.1.0-preview4.19572.8" CoherentParentDependency="Microsoft.EntityFrameworkCore">
      <Uri>https://github.com/aspnet/Extensions</Uri>
      <Sha>1c5c7777ea9a19d54ab67ec1521665c99460efc5</Sha>
    </Dependency>
    <Dependency Name="Microsoft.Bcl.AsyncInterfaces" Version="1.1.0" CoherentParentDependency="Microsoft.NETCore.App.Runtime.win-x64">
      <Uri>https://github.com/dotnet/corefx</Uri>
      <Sha>0f7f38c4fd323b26da10cce95f857f77f0f09b48</Sha>
    </Dependency>
    <Dependency Name="Microsoft.CSharp" Version="4.7.0" CoherentParentDependency="Microsoft.NETCore.App.Runtime.win-x64">
      <Uri>https://github.com/dotnet/corefx</Uri>
      <Sha>0f7f38c4fd323b26da10cce95f857f77f0f09b48</Sha>
    </Dependency>
    <Dependency Name="Microsoft.Win32.Registry" Version="4.7.0" CoherentParentDependency="Microsoft.NETCore.App.Runtime.win-x64">
      <Uri>https://github.com/dotnet/corefx</Uri>
      <Sha>0f7f38c4fd323b26da10cce95f857f77f0f09b48</Sha>
    </Dependency>
    <Dependency Name="Microsoft.Win32.SystemEvents" Version="4.7.0" CoherentParentDependency="Microsoft.NETCore.App.Runtime.win-x64">
      <Uri>https://github.com/dotnet/corefx</Uri>
      <Sha>0f7f38c4fd323b26da10cce95f857f77f0f09b48</Sha>
    </Dependency>
    <Dependency Name="System.ComponentModel.Annotations" Version="4.7.0" CoherentParentDependency="Microsoft.NETCore.App.Runtime.win-x64">
      <Uri>https://github.com/dotnet/corefx</Uri>
      <Sha>0f7f38c4fd323b26da10cce95f857f77f0f09b48</Sha>
    </Dependency>
    <Dependency Name="System.Diagnostics.EventLog" Version="4.7.0" CoherentParentDependency="Microsoft.NETCore.App.Runtime.win-x64">
      <Uri>https://github.com/dotnet/corefx</Uri>
      <Sha>0f7f38c4fd323b26da10cce95f857f77f0f09b48</Sha>
    </Dependency>
    <Dependency Name="System.Drawing.Common" Version="4.7.0" CoherentParentDependency="Microsoft.NETCore.App.Runtime.win-x64">
      <Uri>https://github.com/dotnet/corefx</Uri>
      <Sha>0f7f38c4fd323b26da10cce95f857f77f0f09b48</Sha>
    </Dependency>
    <Dependency Name="System.IO.Pipelines" Version="4.7.0" CoherentParentDependency="Microsoft.NETCore.App.Runtime.win-x64">
      <Uri>https://github.com/dotnet/corefx</Uri>
      <Sha>0f7f38c4fd323b26da10cce95f857f77f0f09b48</Sha>
    </Dependency>
    <Dependency Name="System.Net.Http.WinHttpHandler" Version="4.7.0" CoherentParentDependency="Microsoft.NETCore.App.Runtime.win-x64">
      <Uri>https://github.com/dotnet/corefx</Uri>
      <Sha>0f7f38c4fd323b26da10cce95f857f77f0f09b48</Sha>
    </Dependency>
    <Dependency Name="System.Net.WebSockets.WebSocketProtocol" Version="4.7.0" CoherentParentDependency="Microsoft.NETCore.App.Runtime.win-x64">
      <Uri>https://github.com/dotnet/corefx</Uri>
      <Sha>0f7f38c4fd323b26da10cce95f857f77f0f09b48</Sha>
    </Dependency>
    <Dependency Name="System.Reflection.Metadata" Version="1.8.0" CoherentParentDependency="Microsoft.NETCore.App.Runtime.win-x64">
      <Uri>https://github.com/dotnet/corefx</Uri>
      <Sha>0f7f38c4fd323b26da10cce95f857f77f0f09b48</Sha>
    </Dependency>
    <Dependency Name="System.Runtime.CompilerServices.Unsafe" Version="4.7.0" CoherentParentDependency="Microsoft.NETCore.App.Runtime.win-x64">
      <Uri>https://github.com/dotnet/corefx</Uri>
      <Sha>0f7f38c4fd323b26da10cce95f857f77f0f09b48</Sha>
    </Dependency>
    <Dependency Name="System.Security.Cryptography.Cng" Version="4.7.0" CoherentParentDependency="Microsoft.NETCore.App.Runtime.win-x64">
      <Uri>https://github.com/dotnet/corefx</Uri>
      <Sha>0f7f38c4fd323b26da10cce95f857f77f0f09b48</Sha>
    </Dependency>
    <Dependency Name="System.Security.Cryptography.Pkcs" Version="4.7.0" CoherentParentDependency="Microsoft.NETCore.App.Runtime.win-x64">
      <Uri>https://github.com/dotnet/corefx</Uri>
      <Sha>0f7f38c4fd323b26da10cce95f857f77f0f09b48</Sha>
    </Dependency>
    <Dependency Name="System.Security.Cryptography.Xml" Version="4.7.0" CoherentParentDependency="Microsoft.NETCore.App.Runtime.win-x64">
      <Uri>https://github.com/dotnet/corefx</Uri>
      <Sha>0f7f38c4fd323b26da10cce95f857f77f0f09b48</Sha>
    </Dependency>
    <Dependency Name="System.Security.Permissions" Version="4.7.0" CoherentParentDependency="Microsoft.NETCore.App.Runtime.win-x64">
      <Uri>https://github.com/dotnet/corefx</Uri>
      <Sha>0f7f38c4fd323b26da10cce95f857f77f0f09b48</Sha>
    </Dependency>
    <Dependency Name="System.Security.Principal.Windows" Version="4.7.0" CoherentParentDependency="Microsoft.NETCore.App.Runtime.win-x64">
      <Uri>https://github.com/dotnet/corefx</Uri>
      <Sha>0f7f38c4fd323b26da10cce95f857f77f0f09b48</Sha>
    </Dependency>
    <Dependency Name="System.ServiceProcess.ServiceController" Version="4.7.0" CoherentParentDependency="Microsoft.NETCore.App.Runtime.win-x64">
      <Uri>https://github.com/dotnet/corefx</Uri>
      <Sha>0f7f38c4fd323b26da10cce95f857f77f0f09b48</Sha>
    </Dependency>
    <Dependency Name="System.Text.Encodings.Web" Version="4.7.0" CoherentParentDependency="Microsoft.NETCore.App.Runtime.win-x64">
      <Uri>https://github.com/dotnet/corefx</Uri>
      <Sha>0f7f38c4fd323b26da10cce95f857f77f0f09b48</Sha>
    </Dependency>
    <Dependency Name="System.Text.Json" Version="4.7.0" CoherentParentDependency="Microsoft.NETCore.App.Runtime.win-x64">
      <Uri>https://github.com/dotnet/corefx</Uri>
      <Sha>0f7f38c4fd323b26da10cce95f857f77f0f09b48</Sha>
    </Dependency>
    <Dependency Name="System.Threading.Channels" Version="4.7.0" CoherentParentDependency="Microsoft.NETCore.App.Runtime.win-x64">
      <Uri>https://github.com/dotnet/corefx</Uri>
      <Sha>0f7f38c4fd323b26da10cce95f857f77f0f09b48</Sha>
    </Dependency>
    <Dependency Name="System.Windows.Extensions" Version="4.7.0" CoherentParentDependency="Microsoft.NETCore.App.Runtime.win-x64">
      <Uri>https://github.com/dotnet/corefx</Uri>
      <Sha>0f7f38c4fd323b26da10cce95f857f77f0f09b48</Sha>
    </Dependency>
    <Dependency Name="Microsoft.Extensions.DependencyModel" Version="3.1.0" Pinned="true">
      <Uri>https://github.com/dotnet/core-setup</Uri>
      <Sha>65f04fb6db7a5e198d05dbebd5c4ad21eb018f89</Sha>
    </Dependency>
    <Dependency Name="Microsoft.NETCore.App.Ref" Version="3.1.0" Pinned="true">
      <Uri>https://github.com/dotnet/core-setup</Uri>
      <Sha>65f04fb6db7a5e198d05dbebd5c4ad21eb018f89</Sha>
    </Dependency>
    <!--
         Win-x64 is used here because we have picked an arbitrary runtime identifier to flow the version of the latest NETCore.App runtime.
         All Runtime.$rid packages should have the same version.
    -->
    <Dependency Name="Microsoft.NETCore.App.Runtime.win-x64" Version="3.1.0" Pinned="true">
      <Uri>https://github.com/dotnet/core-setup</Uri>
      <Sha>65f04fb6db7a5e198d05dbebd5c4ad21eb018f89</Sha>
    </Dependency>
    <Dependency Name="NETStandard.Library.Ref" Version="2.1.0" Pinned="true">
      <Uri>https://github.com/dotnet/core-setup</Uri>
      <Sha>7d57652f33493fa022125b7f63aad0d70c52d810</Sha>
    </Dependency>
    <Dependency Name="Microsoft.NETCore.App.Internal" Version="3.1.1-servicing.19576.9" CoherentParentDependency="Microsoft.Extensions.Logging">
      <Uri>https://github.com/dotnet/core-setup</Uri>
      <Sha>f3f2dd583fffa254015fc21ff0e45784b333256d</Sha>
    </Dependency>
    <!-- Keep these dependencies at the bottom of ProductDependencies, else they will be picked as the parent for CoherentParentDependencies -->
    <Dependency Name="Microsoft.NETCore.App.Ref" Version="3.1.0" Pinned="true">
      <Uri>https://github.com/dotnet/core-setup</Uri>
      <Sha>65f04fb6db7a5e198d05dbebd5c4ad21eb018f89</Sha>
    </Dependency>
    <Dependency Name="Microsoft.Internal.Extensions.Refs" Version="3.1.0-rtm.19565.4" Pinned="true">
      <Uri>https://github.com/aspnet/Extensions</Uri>
      <Sha>4e1be2fb546751c773968d7b40ff7f4b62887153</Sha>
    </Dependency>
  </ProductDependencies>
  <ToolsetDependencies>
    <!-- Listed explicitly to workaround https://github.com/dotnet/cli/issues/10528 -->
    <Dependency Name="Microsoft.NETCore.Platforms" Version="3.1.0" CoherentParentDependency="Microsoft.NETCore.App.Runtime.win-x64">
      <Uri>https://github.com/dotnet/corefx</Uri>
      <Sha>0f7f38c4fd323b26da10cce95f857f77f0f09b48</Sha>
    </Dependency>
    <Dependency Name="Internal.AspNetCore.Analyzers" Version="3.1.0-rtm.19572.8" CoherentParentDependency="Microsoft.EntityFrameworkCore">
      <Uri>https://github.com/aspnet/Extensions</Uri>
      <Sha>1c5c7777ea9a19d54ab67ec1521665c99460efc5</Sha>
    </Dependency>
<<<<<<< HEAD
    <Dependency Name="Microsoft.DotNet.GenAPI" Version="1.0.0-beta.19607.3">
      <Uri>https://github.com/dotnet/arcade</Uri>
      <Sha>4d80b9cfa53e309c8f685abff3512f60c3d8a3d1</Sha>
    </Dependency>
    <Dependency Name="Microsoft.DotNet.Arcade.Sdk" Version="1.0.0-beta.19607.3">
      <Uri>https://github.com/dotnet/arcade</Uri>
      <Sha>4d80b9cfa53e309c8f685abff3512f60c3d8a3d1</Sha>
    </Dependency>
    <Dependency Name="Microsoft.DotNet.Helix.Sdk" Version="2.0.0-beta.19607.3">
      <Uri>https://github.com/dotnet/arcade</Uri>
      <Sha>4d80b9cfa53e309c8f685abff3512f60c3d8a3d1</Sha>
=======
    <Dependency Name="Microsoft.DotNet.GenAPI" Version="1.0.0-beta.19577.5">
      <Uri>https://github.com/dotnet/arcade</Uri>
      <Sha>99c6b59a8afff97fe891341b39abe985f1d3c565</Sha>
    </Dependency>
    <Dependency Name="Microsoft.DotNet.Arcade.Sdk" Version="1.0.0-beta.19577.5">
      <Uri>https://github.com/dotnet/arcade</Uri>
      <Sha>99c6b59a8afff97fe891341b39abe985f1d3c565</Sha>
    </Dependency>
    <Dependency Name="Microsoft.DotNet.Helix.Sdk" Version="2.0.0-beta.19577.5">
      <Uri>https://github.com/dotnet/arcade</Uri>
      <Sha>99c6b59a8afff97fe891341b39abe985f1d3c565</Sha>
>>>>>>> e4c0ec3c
    </Dependency>
    <Dependency Name="Microsoft.AspNetCore.Testing" Version="3.1.0-rtm.19572.8" CoherentParentDependency="Microsoft.EntityFrameworkCore">
      <Uri>https://github.com/aspnet/Extensions</Uri>
      <Sha>1c5c7777ea9a19d54ab67ec1521665c99460efc5</Sha>
    </Dependency>
    <Dependency Name="Microsoft.Net.Compilers.Toolset" Version="3.4.0-beta4-19569-03" CoherentParentDependency="Microsoft.Extensions.Logging">
      <Uri>https://github.com/dotnet/roslyn</Uri>
      <Sha>82f2e2541478e239dc4b04f231e90dc2b3dcb422</Sha>
    </Dependency>
  </ToolsetDependencies>
</Dependencies><|MERGE_RESOLUTION|>--- conflicted
+++ resolved
@@ -425,7 +425,6 @@
       <Uri>https://github.com/aspnet/Extensions</Uri>
       <Sha>1c5c7777ea9a19d54ab67ec1521665c99460efc5</Sha>
     </Dependency>
-<<<<<<< HEAD
     <Dependency Name="Microsoft.DotNet.GenAPI" Version="1.0.0-beta.19607.3">
       <Uri>https://github.com/dotnet/arcade</Uri>
       <Sha>4d80b9cfa53e309c8f685abff3512f60c3d8a3d1</Sha>
@@ -437,19 +436,6 @@
     <Dependency Name="Microsoft.DotNet.Helix.Sdk" Version="2.0.0-beta.19607.3">
       <Uri>https://github.com/dotnet/arcade</Uri>
       <Sha>4d80b9cfa53e309c8f685abff3512f60c3d8a3d1</Sha>
-=======
-    <Dependency Name="Microsoft.DotNet.GenAPI" Version="1.0.0-beta.19577.5">
-      <Uri>https://github.com/dotnet/arcade</Uri>
-      <Sha>99c6b59a8afff97fe891341b39abe985f1d3c565</Sha>
-    </Dependency>
-    <Dependency Name="Microsoft.DotNet.Arcade.Sdk" Version="1.0.0-beta.19577.5">
-      <Uri>https://github.com/dotnet/arcade</Uri>
-      <Sha>99c6b59a8afff97fe891341b39abe985f1d3c565</Sha>
-    </Dependency>
-    <Dependency Name="Microsoft.DotNet.Helix.Sdk" Version="2.0.0-beta.19577.5">
-      <Uri>https://github.com/dotnet/arcade</Uri>
-      <Sha>99c6b59a8afff97fe891341b39abe985f1d3c565</Sha>
->>>>>>> e4c0ec3c
     </Dependency>
     <Dependency Name="Microsoft.AspNetCore.Testing" Version="3.1.0-rtm.19572.8" CoherentParentDependency="Microsoft.EntityFrameworkCore">
       <Uri>https://github.com/aspnet/Extensions</Uri>
