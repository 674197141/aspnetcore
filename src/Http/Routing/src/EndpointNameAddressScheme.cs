--- conflicted
+++ resolved
@@ -9,11 +9,7 @@
 
 namespace Microsoft.AspNetCore.Routing
 {
-<<<<<<< HEAD
-    internal class EndpointNameAddressScheme : IEndpointAddressScheme<string>, IDisposable
-=======
     internal sealed class EndpointNameAddressScheme : IEndpointAddressScheme<string>, IDisposable
->>>>>>> dce7a3a1
     {
         private readonly DataSourceDependentCache<Dictionary<string, Endpoint[]>> _cache;
 
