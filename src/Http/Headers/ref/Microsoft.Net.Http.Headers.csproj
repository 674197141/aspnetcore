--- conflicted
+++ resolved
@@ -3,16 +3,10 @@
   <PropertyGroup>
     <TargetFrameworks>$(DefaultNetCoreTargetFramework)</TargetFrameworks>
   </PropertyGroup>
-<<<<<<< HEAD
-  <ItemGroup Condition="'$(TargetFramework)' == 'netcoreapp3.0'">
-    <Compile Include="Microsoft.Net.Http.Headers.netcoreapp3.0.cs" />
+  <ItemGroup Condition="'$(TargetFramework)' == '$(DefaultNetCoreTargetFramework)'">
+    <Compile Include="Microsoft.Net.Http.Headers.netcoreapp.cs" />
     <Compile Include="Microsoft.Net.Http.Headers.Manual.cs" />
     <Compile Include="../src/Properties/AssemblyInfo.cs" />
     <Reference Include="Microsoft.Extensions.Primitives" />
-=======
-  <ItemGroup Condition="'$(TargetFramework)' == '$(DefaultNetCoreTargetFramework)'">
-    <Compile Include="Microsoft.Net.Http.Headers.netcoreapp.cs" />
-    <Reference Include="Microsoft.Extensions.Primitives"  />
->>>>>>> bc75981e
   </ItemGroup>
 </Project>