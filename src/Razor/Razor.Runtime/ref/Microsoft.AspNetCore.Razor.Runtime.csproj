<!-- This file is automatically generated. -->
<Project Sdk="Microsoft.NET.Sdk">
  <PropertyGroup>
    <TargetFrameworks>$(DefaultNetCoreTargetFramework)</TargetFrameworks>
  </PropertyGroup>
<<<<<<< HEAD
  <ItemGroup Condition="'$(TargetFramework)' == '$(DefaultNetCoreTargetFramework)'">
    <Compile Include="Microsoft.AspNetCore.Razor.Runtime.netcoreapp.cs" />
=======
  <ItemGroup Condition="'$(TargetFramework)' == 'netcoreapp3.0'">
    <Compile Include="Microsoft.AspNetCore.Razor.Runtime.netcoreapp3.0.cs" />
    <Compile Include="Microsoft.AspNetCore.Razor.Runtime.Manual.cs" />
>>>>>>> 649ee1fb
    <Reference Include="Microsoft.AspNetCore.Razor"  />
    <Reference Include="Microsoft.AspNetCore.Html.Abstractions"  />
  </ItemGroup>
</Project><|MERGE_RESOLUTION|>--- conflicted
+++ resolved
@@ -3,14 +3,9 @@
   <PropertyGroup>
     <TargetFrameworks>$(DefaultNetCoreTargetFramework)</TargetFrameworks>
   </PropertyGroup>
-<<<<<<< HEAD
   <ItemGroup Condition="'$(TargetFramework)' == '$(DefaultNetCoreTargetFramework)'">
     <Compile Include="Microsoft.AspNetCore.Razor.Runtime.netcoreapp.cs" />
-=======
-  <ItemGroup Condition="'$(TargetFramework)' == 'netcoreapp3.0'">
-    <Compile Include="Microsoft.AspNetCore.Razor.Runtime.netcoreapp3.0.cs" />
     <Compile Include="Microsoft.AspNetCore.Razor.Runtime.Manual.cs" />
->>>>>>> 649ee1fb
     <Reference Include="Microsoft.AspNetCore.Razor"  />
     <Reference Include="Microsoft.AspNetCore.Html.Abstractions"  />
   </ItemGroup>
